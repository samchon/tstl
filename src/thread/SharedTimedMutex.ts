//================================================================ 
/** @module std */
//================================================================
import { ITimedLockable } from "./ITimedLockable";
import { _ISharedTimedLockable } from "../base/thread/_ISharedTimedLockable";

import { List } from "../container/List";

import { AccessType, LockType } from "../base/thread/enums";
import { RangeError } from "../exception/RuntimeError";
import { sleep_for } from "../thread/global";

/**
 * Shared timed mutex.
 * 
 * @author Jeongho Nam <http://samchon.org>
 */
export class SharedTimedMutex implements ITimedLockable, _ISharedTimedLockable
{
    /**
     * @hidden
     */
<<<<<<< HEAD
    private read_lock_count_: number;
=======
    private queue_: List<IResolver>;
>>>>>>> e10123b9

    /**
     * @hidden
     */
<<<<<<< HEAD
    private write_lock_count_: number;
=======
    private writing_: number;
>>>>>>> e10123b9

    /**
     * @hidden
     */
<<<<<<< HEAD
    private resolvers_: HashMap<IResolver, ILockType>;
=======
    private reading_: number;
>>>>>>> e10123b9

    /* ---------------------------------------------------------
        CONSTRUCTORS
    --------------------------------------------------------- */
    /**
     * Default Constructor.
     */
    public constructor()
    {
<<<<<<< HEAD
        this.read_lock_count_ = 0;
        this.write_lock_count_ = 0;

        this.resolvers_ = new HashMap();
=======
        this.queue_ = new List();

        this.writing_ = 0;
        this.reading_ = 0;
    }

    /**
     * @hidden
     */
    private _Current_access_type(): AccessType | null
    {
        return this.queue_.empty()
            ? null
            : this.queue_.front().accessType;
    }

    /**
     * @hidden
     */
    private _Release(): void
    {
        // STEP TO THE NEXT LOCKS
        let last: IResolver | null = null;
        for (let resolver of this.queue_)
        {
            // DIFFERENT ACCESS TYPE COMES?
            if (last !== null && last.accessType !== resolver.accessType)
                break;
            last = resolver;

            // NOT RESOLVED YET
            if (resolver.handler !== null)
            {
                // CALL RESOLVER
                if (resolver.lockType === LockType.HOLD)
                    resolver.handler();
                else
                    resolver.handler(true);
                
                // CLEAR RESOLVER
                resolver.handler = null;                
            }

            // STOP AFTER WRITE LOCK
            if (resolver.accessType === AccessType.WRITE)
                break;
        }
>>>>>>> e10123b9
    }

    /* =========================================================
        LOCK & UNLOCK
            - WRITE LOCK
            - READ LOCK
    ============================================================
        WRITE LOCK
    --------------------------------------------------------- */
    /**
     * @inheritDoc
     */
<<<<<<< HEAD
    public lock(): Promise<void>
    {
        return new Promise<void>(resolve =>
        {
            if (this.write_lock_count_++ === 0 && this.read_lock_count_ === 0)
                resolve();
            else
                this.resolvers_.emplace(resolve, 
                {
                    access: AccessType.WRITE, 
                    lock: LockType.HOLD
                });
=======
    public async lock(): Promise<void>
    {
        return new Promise<void>(resolve =>
        {
			let resolver: IResolver = {
				handler: (this.writing_++ === 0 && this.reading_ === 0)
					? null
					: resolve,
				accessType: AccessType.WRITE,
				lockType: LockType.HOLD
			};
			this.queue_.push_back(resolver);

			if (resolver.handler === null)
                resolve();
>>>>>>> e10123b9
        });
    }

    /**
     * @inheritDoc
     */
    public async try_lock(): Promise<boolean>
    {
<<<<<<< HEAD
        if (this.write_lock_count_ !== 0 || this.read_lock_count_ !== 0)
            return false;

        ++this.write_lock_count_;
=======
        if (this.writing_ !== 0 || this.reading_ !== 0)
            return false;

        ++this.writing_;
		this.queue_.push({
			handler: null,
			accessType: AccessType.WRITE,
			lockType: LockType.KNOCK
		});
>>>>>>> e10123b9
        return true;
    }

    /**
     * @inheritDoc
     */
    public try_lock_for(ms: number): Promise<boolean>
    {
        return new Promise<boolean>(resolve =>
        {
<<<<<<< HEAD
            if (this.write_lock_count_++ === 0 && this.read_lock_count_ === 0)
                resolve(true);
            else
            {
                // DO LOCK
                this.resolvers_.emplace(resolve, 
                {
                    access: AccessType.WRITE, 
                    lock: LockType.KNOCK
                });

                // AUTOMATIC UNLOCK
                sleep_for(ms).then(() =>
                {
                    if (this.resolvers_.has(resolve) === false)
                        return;

                    // DO UNLOCK
                    this.resolvers_.erase(resolve); // POP THE LISTENER
                    --this.write_lock_count_; // DECREAE LOCEKD COUNT

                    resolve(false); // RETURN FAILURE
                });
            }
=======
			let resolver: IResolver = {
				handler: (this.writing_++ === 0 && this.reading_ === 0)
					? null
					: resolve,
				accessType: AccessType.WRITE,
				lockType: LockType.KNOCK
			};
			this.queue_.push_back(resolver);

			if (resolver.handler === null)
				resolve(true);
			else
			{
				// AUTOMATIC UNLOCK AFTER TIMEOUT
				let it: List.Iterator<IResolver> = this.queue_.end().prev();
				sleep_for(ms).then(() =>
				{
					// HAVE UNLOCKED YET
					if (it.value.handler === null)
						return;

                    // NOT YET, THEN DO UNLOCK
                    --this.writing_;
                    if (it.prev().next().equals(it))
                        this.queue_.erase(it); // POP THE LISTENER

                    // RELEASE IF LASTEST RESOLVER
                    let prev: List.Iterator<IResolver> = it.prev();
                    if (prev.equals(this.queue_.end()) || prev.value.handler === null)
                        this._Release();

                    // RETURN FAILURE
                    resolve(false);
				});
			}
>>>>>>> e10123b9
        });
    }

    /**
     * @inheritDoc
     */
    public try_lock_until(at: Date): Promise<boolean>
    {
        // COMPUTE MILLISECONDS TO WAIT
        let now: Date = new Date();
        let ms: number = at.getTime() - now.getTime();

        return this.try_lock_for(ms);
    }

    /**
     * @inheritDoc
     */
    public async unlock(): Promise<void>
    {
<<<<<<< HEAD
        if (this.write_lock_count_ === 0)
            throw new RangeError("This mutex is free on the unique lock.");

        while (this.resolvers_.empty() === false)
        {
            // PICK A LISTENER
            let it = this.resolvers_.begin();
            let listener: IResolver = it.first;
            let type: ILockType = it.second;

            this.resolvers_.erase(it); // POP FIRST

            // AND CALL LATER
            if (type.lock === LockType.HOLD)
                listener();
            else
                listener(true);

            // UNTIL MEET THE WRITE LOCK
            if (type.access === AccessType.WRITE)
                break;
        }
        --this.write_lock_count_;
=======
        if (this._Current_access_type() !== AccessType.WRITE)
            throw new RangeError("This mutex is free on the unique lock.");

        --this.writing_;
        this.queue_.pop_front();

        this._Release();
>>>>>>> e10123b9
    }

    /* ---------------------------------------------------------
        READ LOCK
    --------------------------------------------------------- */
    /**
     * @inheritDoc
     */
<<<<<<< HEAD
    public lock_shared(): Promise<void>
    {
        return new Promise<void>(resolve =>
        {
            ++this.read_lock_count_;
            
            if (this.write_lock_count_ === 0)
                resolve();
            else
                this.resolvers_.emplace(resolve, 
                {
                    access: AccessType.READ, 
                    lock: LockType.HOLD
                });
=======
    public async lock_shared(): Promise<void>
    {
        return new Promise<void>(resolve =>
        {
            let resolver: IResolver = {
                handler: (this.writing_ === 0)
                    ? null
                    : resolve,
				accessType: AccessType.READ,
				lockType: LockType.HOLD
			}
			this.queue_.push_back(resolver);
            
            ++this.reading_;
			if (resolver.handler === null)
                resolve();
>>>>>>> e10123b9
        });
    }

    /**
     * @inheritDoc
     */
    public async try_lock_shared(): Promise<boolean>
    {
<<<<<<< HEAD
        if (this.write_lock_count_ !== 0)
            return false;
        
        ++this.read_lock_count_;
=======
        if (this.writing_ !== 0)
            return false;
        
        ++this.reading_;
		this.queue_.push_back({
			handler: null,
			accessType: AccessType.READ,
			lockType: LockType.KNOCK
		});
>>>>>>> e10123b9
        return true;
    }

    /**
     * @inheritDoc
     */
    public try_lock_shared_for(ms: number): Promise<boolean>
    {
        return new Promise<boolean>(resolve =>
        {
<<<<<<< HEAD
            ++this.read_lock_count_;
            
            if (this.write_lock_count_ === 0)
                resolve(true);
            else
            {
                // DO LOCK
                this.resolvers_.emplace(resolve, 
                {
                    access: AccessType.READ, 
                    lock: LockType.KNOCK
                });

                // AUTOMATIC UNLOCK
                sleep_for(ms).then(() =>
                {
                    let it = this.resolvers_.find(resolve);
                    if (it.equals(this.resolvers_.end()))
                        return;

                    // DO UNLOCK
                    this.resolvers_.erase(it); // POP THE LISTENER
                    --this.read_lock_count_; // DECREASE LOCKED COUNT

                    resolve(false); // RETURN FAILURE
                });
            }
=======
			let resolver: IResolver = {
				handler: (this.writing_ === 0)
					? null
					: resolve,
				accessType: AccessType.READ,
				lockType: LockType.KNOCK
            };
            
            ++this.reading_;
			this.queue_.push_back(resolver);

			if (resolver.handler === null)
				resolve(true);
			else
			{
				// AUTOMATIC UNLOCK AFTER TIMEOUT
				let it: List.Iterator<IResolver> = this.queue_.end().prev();
				sleep_for(ms).then(() =>
				{
					if (it.value.accessType === null)
                        return;

                    // DO UNLOCK
                    --this.reading_;
                    if (it.prev().next().equals(it))
                        this.queue_.erase(it); // POP THE LISTENER

                    // RELEASE IF LASTEST RESOLVER
                    let prev: List.Iterator<IResolver> = it.prev();
                    if (prev.equals(this.queue_.end()) || prev.value.handler === null)
                        this._Release();

                    // RETURN FAILURE
                    resolve(false);
				});
			}
>>>>>>> e10123b9
        });
    }

    /**
     * @inheritDoc
     */
    public try_lock_shared_until(at: Date): Promise<boolean>
    {
        // COMPUTE MILLISECONDS TO WAIT
        let now: Date = new Date();
        let ms: number = at.getTime() - now.getTime();

        return this.try_lock_shared_for(ms);
    }

    /**
     * @inheritDoc
     */
    public async unlock_shared(): Promise<void>
    {
<<<<<<< HEAD
        if (this.read_lock_count_ === 0)
            throw new RangeError("This mutex is free on the shared lock.");

        --this.read_lock_count_;

        if (this.resolvers_.empty() === false)
        { 
            // PICK A LISTENER
            let it = this.resolvers_.begin();
            let listener: IResolver = it.first;
            let type: ILockType = it.second;

            this.resolvers_.erase(it); // POP FIRST
            
            // AND CALL LATER
            if (type.lock === LockType.HOLD)
                listener();
            else
                listener(true);
        }
=======
        if (this._Current_access_type() !== AccessType.READ)
            throw new RangeError("This mutex is free on the shared lock.");

        --this.reading_;
        this.queue_.pop_front();

        this._Release();
>>>>>>> e10123b9
    }
}
export type shared_timed_mutex = SharedTimedMutex;
export const shared_timed_mutex = SharedTimedMutex;

/**
 * @hidden
 */
interface IResolver
{
<<<<<<< HEAD
    (value?: any): void;
}

/**
 * @hidden
 */
interface ILockType
{
    access: AccessType; // read or write
    lock: LockType; // void or boolean
}

export type shared_timed_mutex = SharedTimedMutex;
export const shared_timed_mutex = SharedTimedMutex;
=======
    handler: Function | null;
    accessType: AccessType; // read or write
    lockType: LockType; // void or boolean
}
>>>>>>> e10123b9
<|MERGE_RESOLUTION|>--- conflicted
+++ resolved
@@ -20,29 +20,17 @@
     /**
      * @hidden
      */
-<<<<<<< HEAD
-    private read_lock_count_: number;
-=======
     private queue_: List<IResolver>;
->>>>>>> e10123b9
-
-    /**
-     * @hidden
-     */
-<<<<<<< HEAD
-    private write_lock_count_: number;
-=======
+
+    /**
+     * @hidden
+     */
     private writing_: number;
->>>>>>> e10123b9
-
-    /**
-     * @hidden
-     */
-<<<<<<< HEAD
-    private resolvers_: HashMap<IResolver, ILockType>;
-=======
+
+    /**
+     * @hidden
+     */
     private reading_: number;
->>>>>>> e10123b9
 
     /* ---------------------------------------------------------
         CONSTRUCTORS
@@ -52,12 +40,6 @@
      */
     public constructor()
     {
-<<<<<<< HEAD
-        this.read_lock_count_ = 0;
-        this.write_lock_count_ = 0;
-
-        this.resolvers_ = new HashMap();
-=======
         this.queue_ = new List();
 
         this.writing_ = 0;
@@ -105,7 +87,6 @@
             if (resolver.accessType === AccessType.WRITE)
                 break;
         }
->>>>>>> e10123b9
     }
 
     /* =========================================================
@@ -118,36 +99,21 @@
     /**
      * @inheritDoc
      */
-<<<<<<< HEAD
-    public lock(): Promise<void>
+    public async lock(): Promise<void>
     {
         return new Promise<void>(resolve =>
         {
-            if (this.write_lock_count_++ === 0 && this.read_lock_count_ === 0)
+            let resolver: IResolver = {
+                handler: (this.writing_++ === 0 && this.reading_ === 0)
+                    ? null
+                    : resolve,
+                accessType: AccessType.WRITE,
+                lockType: LockType.HOLD
+            };
+            this.queue_.push_back(resolver);
+
+            if (resolver.handler === null)
                 resolve();
-            else
-                this.resolvers_.emplace(resolve, 
-                {
-                    access: AccessType.WRITE, 
-                    lock: LockType.HOLD
-                });
-=======
-    public async lock(): Promise<void>
-    {
-        return new Promise<void>(resolve =>
-        {
-			let resolver: IResolver = {
-				handler: (this.writing_++ === 0 && this.reading_ === 0)
-					? null
-					: resolve,
-				accessType: AccessType.WRITE,
-				lockType: LockType.HOLD
-			};
-			this.queue_.push_back(resolver);
-
-			if (resolver.handler === null)
-                resolve();
->>>>>>> e10123b9
         });
     }
 
@@ -156,22 +122,15 @@
      */
     public async try_lock(): Promise<boolean>
     {
-<<<<<<< HEAD
-        if (this.write_lock_count_ !== 0 || this.read_lock_count_ !== 0)
-            return false;
-
-        ++this.write_lock_count_;
-=======
         if (this.writing_ !== 0 || this.reading_ !== 0)
             return false;
 
         ++this.writing_;
-		this.queue_.push({
-			handler: null,
-			accessType: AccessType.WRITE,
-			lockType: LockType.KNOCK
-		});
->>>>>>> e10123b9
+        this.queue_.push({
+            handler: null,
+            accessType: AccessType.WRITE,
+            lockType: LockType.KNOCK
+        });
         return true;
     }
 
@@ -182,52 +141,26 @@
     {
         return new Promise<boolean>(resolve =>
         {
-<<<<<<< HEAD
-            if (this.write_lock_count_++ === 0 && this.read_lock_count_ === 0)
+            let resolver: IResolver = {
+                handler: (this.writing_++ === 0 && this.reading_ === 0)
+                    ? null
+                    : resolve,
+                accessType: AccessType.WRITE,
+                lockType: LockType.KNOCK
+            };
+            this.queue_.push_back(resolver);
+
+            if (resolver.handler === null)
                 resolve(true);
             else
             {
-                // DO LOCK
-                this.resolvers_.emplace(resolve, 
-                {
-                    access: AccessType.WRITE, 
-                    lock: LockType.KNOCK
-                });
-
-                // AUTOMATIC UNLOCK
+                // AUTOMATIC UNLOCK AFTER TIMEOUT
+                let it: List.Iterator<IResolver> = this.queue_.end().prev();
                 sleep_for(ms).then(() =>
                 {
-                    if (this.resolvers_.has(resolve) === false)
+                    // HAVE UNLOCKED YET
+                    if (it.value.handler === null)
                         return;
-
-                    // DO UNLOCK
-                    this.resolvers_.erase(resolve); // POP THE LISTENER
-                    --this.write_lock_count_; // DECREAE LOCEKD COUNT
-
-                    resolve(false); // RETURN FAILURE
-                });
-            }
-=======
-			let resolver: IResolver = {
-				handler: (this.writing_++ === 0 && this.reading_ === 0)
-					? null
-					: resolve,
-				accessType: AccessType.WRITE,
-				lockType: LockType.KNOCK
-			};
-			this.queue_.push_back(resolver);
-
-			if (resolver.handler === null)
-				resolve(true);
-			else
-			{
-				// AUTOMATIC UNLOCK AFTER TIMEOUT
-				let it: List.Iterator<IResolver> = this.queue_.end().prev();
-				sleep_for(ms).then(() =>
-				{
-					// HAVE UNLOCKED YET
-					if (it.value.handler === null)
-						return;
 
                     // NOT YET, THEN DO UNLOCK
                     --this.writing_;
@@ -241,9 +174,8 @@
 
                     // RETURN FAILURE
                     resolve(false);
-				});
-			}
->>>>>>> e10123b9
+                });
+            }
         });
     }
 
@@ -264,31 +196,6 @@
      */
     public async unlock(): Promise<void>
     {
-<<<<<<< HEAD
-        if (this.write_lock_count_ === 0)
-            throw new RangeError("This mutex is free on the unique lock.");
-
-        while (this.resolvers_.empty() === false)
-        {
-            // PICK A LISTENER
-            let it = this.resolvers_.begin();
-            let listener: IResolver = it.first;
-            let type: ILockType = it.second;
-
-            this.resolvers_.erase(it); // POP FIRST
-
-            // AND CALL LATER
-            if (type.lock === LockType.HOLD)
-                listener();
-            else
-                listener(true);
-
-            // UNTIL MEET THE WRITE LOCK
-            if (type.access === AccessType.WRITE)
-                break;
-        }
-        --this.write_lock_count_;
-=======
         if (this._Current_access_type() !== AccessType.WRITE)
             throw new RangeError("This mutex is free on the unique lock.");
 
@@ -296,7 +203,6 @@
         this.queue_.pop_front();
 
         this._Release();
->>>>>>> e10123b9
     }
 
     /* ---------------------------------------------------------
@@ -305,22 +211,6 @@
     /**
      * @inheritDoc
      */
-<<<<<<< HEAD
-    public lock_shared(): Promise<void>
-    {
-        return new Promise<void>(resolve =>
-        {
-            ++this.read_lock_count_;
-            
-            if (this.write_lock_count_ === 0)
-                resolve();
-            else
-                this.resolvers_.emplace(resolve, 
-                {
-                    access: AccessType.READ, 
-                    lock: LockType.HOLD
-                });
-=======
     public async lock_shared(): Promise<void>
     {
         return new Promise<void>(resolve =>
@@ -329,15 +219,14 @@
                 handler: (this.writing_ === 0)
                     ? null
                     : resolve,
-				accessType: AccessType.READ,
-				lockType: LockType.HOLD
-			}
-			this.queue_.push_back(resolver);
+                accessType: AccessType.READ,
+                lockType: LockType.HOLD
+            }
+            this.queue_.push_back(resolver);
             
             ++this.reading_;
-			if (resolver.handler === null)
+            if (resolver.handler === null)
                 resolve();
->>>>>>> e10123b9
         });
     }
 
@@ -346,22 +235,15 @@
      */
     public async try_lock_shared(): Promise<boolean>
     {
-<<<<<<< HEAD
-        if (this.write_lock_count_ !== 0)
-            return false;
-        
-        ++this.read_lock_count_;
-=======
         if (this.writing_ !== 0)
             return false;
         
         ++this.reading_;
-		this.queue_.push_back({
-			handler: null,
-			accessType: AccessType.READ,
-			lockType: LockType.KNOCK
-		});
->>>>>>> e10123b9
+        this.queue_.push_back({
+            handler: null,
+            accessType: AccessType.READ,
+            lockType: LockType.KNOCK
+        });
         return true;
     }
 
@@ -372,55 +254,26 @@
     {
         return new Promise<boolean>(resolve =>
         {
-<<<<<<< HEAD
-            ++this.read_lock_count_;
+            let resolver: IResolver = {
+                handler: (this.writing_ === 0)
+                    ? null
+                    : resolve,
+                accessType: AccessType.READ,
+                lockType: LockType.KNOCK
+            };
             
-            if (this.write_lock_count_ === 0)
+            ++this.reading_;
+            this.queue_.push_back(resolver);
+
+            if (resolver.handler === null)
                 resolve(true);
             else
             {
-                // DO LOCK
-                this.resolvers_.emplace(resolve, 
-                {
-                    access: AccessType.READ, 
-                    lock: LockType.KNOCK
-                });
-
-                // AUTOMATIC UNLOCK
+                // AUTOMATIC UNLOCK AFTER TIMEOUT
+                let it: List.Iterator<IResolver> = this.queue_.end().prev();
                 sleep_for(ms).then(() =>
                 {
-                    let it = this.resolvers_.find(resolve);
-                    if (it.equals(this.resolvers_.end()))
-                        return;
-
-                    // DO UNLOCK
-                    this.resolvers_.erase(it); // POP THE LISTENER
-                    --this.read_lock_count_; // DECREASE LOCKED COUNT
-
-                    resolve(false); // RETURN FAILURE
-                });
-            }
-=======
-			let resolver: IResolver = {
-				handler: (this.writing_ === 0)
-					? null
-					: resolve,
-				accessType: AccessType.READ,
-				lockType: LockType.KNOCK
-            };
-            
-            ++this.reading_;
-			this.queue_.push_back(resolver);
-
-			if (resolver.handler === null)
-				resolve(true);
-			else
-			{
-				// AUTOMATIC UNLOCK AFTER TIMEOUT
-				let it: List.Iterator<IResolver> = this.queue_.end().prev();
-				sleep_for(ms).then(() =>
-				{
-					if (it.value.accessType === null)
+                    if (it.value.accessType === null)
                         return;
 
                     // DO UNLOCK
@@ -435,9 +288,8 @@
 
                     // RETURN FAILURE
                     resolve(false);
-				});
-			}
->>>>>>> e10123b9
+                });
+            }
         });
     }
 
@@ -458,28 +310,6 @@
      */
     public async unlock_shared(): Promise<void>
     {
-<<<<<<< HEAD
-        if (this.read_lock_count_ === 0)
-            throw new RangeError("This mutex is free on the shared lock.");
-
-        --this.read_lock_count_;
-
-        if (this.resolvers_.empty() === false)
-        { 
-            // PICK A LISTENER
-            let it = this.resolvers_.begin();
-            let listener: IResolver = it.first;
-            let type: ILockType = it.second;
-
-            this.resolvers_.erase(it); // POP FIRST
-            
-            // AND CALL LATER
-            if (type.lock === LockType.HOLD)
-                listener();
-            else
-                listener(true);
-        }
-=======
         if (this._Current_access_type() !== AccessType.READ)
             throw new RangeError("This mutex is free on the shared lock.");
 
@@ -487,7 +317,6 @@
         this.queue_.pop_front();
 
         this._Release();
->>>>>>> e10123b9
     }
 }
 export type shared_timed_mutex = SharedTimedMutex;
@@ -498,24 +327,7 @@
  */
 interface IResolver
 {
-<<<<<<< HEAD
-    (value?: any): void;
-}
-
-/**
- * @hidden
- */
-interface ILockType
-{
-    access: AccessType; // read or write
-    lock: LockType; // void or boolean
-}
-
-export type shared_timed_mutex = SharedTimedMutex;
-export const shared_timed_mutex = SharedTimedMutex;
-=======
     handler: Function | null;
     accessType: AccessType; // read or write
     lockType: LockType; // void or boolean
-}
->>>>>>> e10123b9
+}