//================================================================ 
/** @module std */
//================================================================
import { ILockable } from "./ILockable";
import { _ISharedLockable } from "../base/thread/_ISharedLockable";

import { SharedTimedMutex } from "./SharedTimedMutex";

/**
 * Shared mutex.
 * 
 * @author Jeongho Nam <http://samchon.org>
 */
export class SharedMutex implements ILockable, _ISharedLockable
{
<<<<<<< HEAD
    /**
     * @hidden
     */
    private read_lock_count_: number;

    /**
     * @hidden
     */
    private write_lock_count_: number;

    /**
     * @hidden
     */
    private resolvers_: Queue<Pair<AccessType, IListener>>;

    /* ---------------------------------------------------------
        CONSTRUCTORS
=======
	/**
     * @hidden
     */
    private mutex_: SharedTimedMutex;

    /* ---------------------------------------------------------
        CONSTRUCTOR
>>>>>>> e10123b9
    --------------------------------------------------------- */
    /**
     * Default Constructor.
     */
    public constructor()
    {
<<<<<<< HEAD
        this.read_lock_count_ = 0;
        this.write_lock_count_ = 0;

        this.resolvers_ = new Queue();
    }

    /* =========================================================
        LOCK & UNLOCK
            - WRITE LOCK
            - READ LOCK
    ============================================================
        WRITE LOCK
    --------------------------------------------------------- */
    /**
=======
        this.mutex_ = new SharedTimedMutex();
    }

	/* ---------------------------------------------------------
		WRITE LOCK
	--------------------------------------------------------- */
	/**
>>>>>>> e10123b9
     * @inheritDoc
     */
    public lock(): Promise<void>
    {
<<<<<<< HEAD
        return new Promise<void>(resolve =>
        {
            if (this.write_lock_count_++ === 0 && this.read_lock_count_ === 0)
                resolve();
            else
                this.resolvers_.push(new Pair(AccessType.WRITE, resolve));
        });
    }

    /**
     * @inheritDoc
     */
    public async try_lock(): Promise<boolean>
    {
        if (this.write_lock_count_ !== 0 || this.read_lock_count_ !== 0)
            return false;

        this.write_lock_count_++;
        return true;
    }

    /**
     * @inheritDoc
     */
    public async unlock(): Promise<void>
    {
        if (this.write_lock_count_ === 0)
            throw new RangeError("This mutex is free on the unique lock.");

        while (this.resolvers_.empty() === false)
        {
            let access: AccessType = this.resolvers_.front().first;
            let fn: IListener = this.resolvers_.front().second;

            this.resolvers_.pop(); // POP FIRST
            fn(); // AND CALL LATER

            // UNTIL MEET THE WRITE LOCK
            if (access === AccessType.WRITE)
                break;
        }
        --this.write_lock_count_;
    }

    /* ---------------------------------------------------------
        READ LOCK
    --------------------------------------------------------- */
    /**
     * @inheritDoc
     */
    public lock_shared(): Promise<void>
    {
        return new Promise<void>(resolve =>
        {
            ++this.read_lock_count_;
            
            if (this.write_lock_count_ === 0)
                resolve();
            else
                this.resolvers_.push(new Pair(AccessType.READ, resolve));
        });
=======
        return this.mutex_.lock();
    }

    /**
     * @inheritDoc
     */
    public try_lock(): Promise<boolean>
    {
        return this.mutex_.try_lock();
>>>>>>> e10123b9
    }

    /**
     * @inheritDoc
     */
<<<<<<< HEAD
    public async try_lock_shared(): Promise<boolean>
    {
        if (this.write_lock_count_ !== 0)
            return false;
        
        ++this.read_lock_count_;
        return true;
    }

    /**
     * @inheritDoc
     */
    public async unlock_shared(): Promise<void>
    {
        if (this.read_lock_count_ === 0)
            throw new RangeError("This mutex is free on the shared lock.");

        --this.read_lock_count_;

        if (this.resolvers_.empty() === false)
        { 
            // MUST BE WRITE LOCK
            let fn: IListener = this.resolvers_.front().second;

            this.resolvers_.pop(); // POP FIRST
            fn(); // AND CALL LATER
        }
    }
}

/**
 * @hidden
 */
interface IListener
{
    (): void;
}

=======
    public unlock(): Promise<void>
    {
        return this.mutex_.unlock();
    }

	/* ---------------------------------------------------------
		READ LOCK
	--------------------------------------------------------- */
	/**
	 * @inheritDoc
	 */
	public lock_shared(): Promise<void>
	{
		return this.mutex_.lock_shared();
	}

	/**
	 * @inheritDoc
	 */
	public try_lock_shared(): Promise<boolean>
	{
		return this.mutex_.try_lock_shared();
	}

	/**
	 * @inheritDoc
	 */
	public unlock_shared(): Promise<void>
	{
		return this.mutex_.unlock_shared();
	}
}

>>>>>>> e10123b9
export type shared_mutex = SharedMutex;
export const shared_mutex = SharedMutex;<|MERGE_RESOLUTION|>--- conflicted
+++ resolved
@@ -13,110 +13,47 @@
  */
 export class SharedMutex implements ILockable, _ISharedLockable
 {
-<<<<<<< HEAD
     /**
-     * @hidden
-     */
-    private read_lock_count_: number;
-
-    /**
-     * @hidden
-     */
-    private write_lock_count_: number;
-
-    /**
-     * @hidden
-     */
-    private resolvers_: Queue<Pair<AccessType, IListener>>;
-
-    /* ---------------------------------------------------------
-        CONSTRUCTORS
-=======
-	/**
      * @hidden
      */
     private mutex_: SharedTimedMutex;
 
     /* ---------------------------------------------------------
         CONSTRUCTOR
->>>>>>> e10123b9
     --------------------------------------------------------- */
     /**
      * Default Constructor.
      */
     public constructor()
     {
-<<<<<<< HEAD
-        this.read_lock_count_ = 0;
-        this.write_lock_count_ = 0;
-
-        this.resolvers_ = new Queue();
+        this.mutex_ = new SharedTimedMutex();
     }
 
-    /* =========================================================
-        LOCK & UNLOCK
-            - WRITE LOCK
-            - READ LOCK
-    ============================================================
+    /* ---------------------------------------------------------
         WRITE LOCK
     --------------------------------------------------------- */
     /**
-=======
-        this.mutex_ = new SharedTimedMutex();
-    }
-
-	/* ---------------------------------------------------------
-		WRITE LOCK
-	--------------------------------------------------------- */
-	/**
->>>>>>> e10123b9
      * @inheritDoc
      */
     public lock(): Promise<void>
     {
-<<<<<<< HEAD
-        return new Promise<void>(resolve =>
-        {
-            if (this.write_lock_count_++ === 0 && this.read_lock_count_ === 0)
-                resolve();
-            else
-                this.resolvers_.push(new Pair(AccessType.WRITE, resolve));
-        });
+        return this.mutex_.lock();
     }
 
     /**
      * @inheritDoc
      */
-    public async try_lock(): Promise<boolean>
+    public try_lock(): Promise<boolean>
     {
-        if (this.write_lock_count_ !== 0 || this.read_lock_count_ !== 0)
-            return false;
-
-        this.write_lock_count_++;
-        return true;
+        return this.mutex_.try_lock();
     }
 
     /**
      * @inheritDoc
      */
-    public async unlock(): Promise<void>
+    public unlock(): Promise<void>
     {
-        if (this.write_lock_count_ === 0)
-            throw new RangeError("This mutex is free on the unique lock.");
-
-        while (this.resolvers_.empty() === false)
-        {
-            let access: AccessType = this.resolvers_.front().first;
-            let fn: IListener = this.resolvers_.front().second;
-
-            this.resolvers_.pop(); // POP FIRST
-            fn(); // AND CALL LATER
-
-            // UNTIL MEET THE WRITE LOCK
-            if (access === AccessType.WRITE)
-                break;
-        }
-        --this.write_lock_count_;
+        return this.mutex_.unlock();
     }
 
     /* ---------------------------------------------------------
@@ -127,104 +64,25 @@
      */
     public lock_shared(): Promise<void>
     {
-        return new Promise<void>(resolve =>
-        {
-            ++this.read_lock_count_;
-            
-            if (this.write_lock_count_ === 0)
-                resolve();
-            else
-                this.resolvers_.push(new Pair(AccessType.READ, resolve));
-        });
-=======
-        return this.mutex_.lock();
+        return this.mutex_.lock_shared();
     }
 
     /**
      * @inheritDoc
      */
-    public try_lock(): Promise<boolean>
+    public try_lock_shared(): Promise<boolean>
     {
-        return this.mutex_.try_lock();
->>>>>>> e10123b9
+        return this.mutex_.try_lock_shared();
     }
 
     /**
      * @inheritDoc
      */
-<<<<<<< HEAD
-    public async try_lock_shared(): Promise<boolean>
+    public unlock_shared(): Promise<void>
     {
-        if (this.write_lock_count_ !== 0)
-            return false;
-        
-        ++this.read_lock_count_;
-        return true;
-    }
-
-    /**
-     * @inheritDoc
-     */
-    public async unlock_shared(): Promise<void>
-    {
-        if (this.read_lock_count_ === 0)
-            throw new RangeError("This mutex is free on the shared lock.");
-
-        --this.read_lock_count_;
-
-        if (this.resolvers_.empty() === false)
-        { 
-            // MUST BE WRITE LOCK
-            let fn: IListener = this.resolvers_.front().second;
-
-            this.resolvers_.pop(); // POP FIRST
-            fn(); // AND CALL LATER
-        }
+        return this.mutex_.unlock_shared();
     }
 }
 
-/**
- * @hidden
- */
-interface IListener
-{
-    (): void;
-}
-
-=======
-    public unlock(): Promise<void>
-    {
-        return this.mutex_.unlock();
-    }
-
-	/* ---------------------------------------------------------
-		READ LOCK
-	--------------------------------------------------------- */
-	/**
-	 * @inheritDoc
-	 */
-	public lock_shared(): Promise<void>
-	{
-		return this.mutex_.lock_shared();
-	}
-
-	/**
-	 * @inheritDoc
-	 */
-	public try_lock_shared(): Promise<boolean>
-	{
-		return this.mutex_.try_lock_shared();
-	}
-
-	/**
-	 * @inheritDoc
-	 */
-	public unlock_shared(): Promise<void>
-	{
-		return this.mutex_.unlock_shared();
-	}
-}
-
->>>>>>> e10123b9
 export type shared_mutex = SharedMutex;
 export const shared_mutex = SharedMutex;