--- conflicted
+++ resolved
@@ -11,67 +11,19 @@
  */
 export class TimedMutex implements ITimedLockable
 {
-<<<<<<< HEAD
     /**
-     * @hidden
-     */
-    private lock_count_: number;
-
-    /**
-     * @hidden
-     */
-    private resolvers_: HashMap<IResolver, LockType>;
-
-    /* ---------------------------------------------------------
-        CONSTRUCTORS
-=======
-	/**
      * @hidden
      */
     private mutex_: SharedTimedMutex;
 
     /* ---------------------------------------------------------
         CONSTRUCTOR
->>>>>>> e10123b9
     --------------------------------------------------------- */
     /**
      * Default Constructor.
      */
     public constructor()
     {
-<<<<<<< HEAD
-        this.lock_count_ = 0;
-        this.resolvers_ = new HashMap();
-    }
-
-    /* ---------------------------------------------------------
-        LOCK & UNLOCK
-    --------------------------------------------------------- */
-    /**
-     * @inheritDoc
-     */
-    public lock(): Promise<void>
-    {
-        return new Promise<void>(resolve =>
-        {
-            if (this.lock_count_++ === 0)
-                resolve();
-            else
-                this.resolvers_.emplace(resolve, LockType.HOLD);
-        });
-    }
-
-    /**
-     * @inheritDoc
-     */
-    public async try_lock(): Promise<boolean>
-    {
-        if (this.lock_count_ !== 0)
-            return false; // HAVE LOCKED
-        
-        ++this.lock_count_;
-        return true;            
-=======
         this.mutex_ = new SharedTimedMutex();
     }
 
@@ -84,91 +36,11 @@
     public lock(): Promise<void>
     {
         return this.mutex_.lock();
->>>>>>> e10123b9
     }
 
     /**
      * @inheritDoc
      */
-<<<<<<< HEAD
-    public async unlock(): Promise<void>
-    {
-        if (this.lock_count_ === 0)
-            throw new RangeError("This mutex is free.");
-
-        --this.lock_count_; // DECREASE LOCKED COUNT
-        if (this.resolvers_.empty() === false)
-        {
-            // PICK A LISTENER
-            let it = this.resolvers_.begin();
-            let listener: IResolver = it.first;
-            
-            this.resolvers_.erase(it); // POP FIRST
-            
-            // AND CALL LATER
-            if (it.second === LockType.HOLD)
-                listener();
-            else
-                listener(true);
-        }
-    }
-
-    /* ---------------------------------------------------------
-        TIMED LOCK
-    --------------------------------------------------------- */
-    /**
-     * @inheritDoc
-     */
-    public try_lock_for(ms: number): Promise<boolean>
-    {
-        return new Promise<boolean>(resolve =>
-        {
-            if (this.lock_count_++ === 0)
-                resolve(true);
-            else
-            {
-                // DO LOCK
-                this.resolvers_.emplace(resolve, LockType.KNOCK);
-
-                // AUTOMATIC UNLOCK
-                sleep_for(ms).then(() =>
-                {
-                    let it = this.resolvers_.find(resolve);
-                    if (it.equals(this.resolvers_.end()))
-                        return;
-
-                    // DO UNLOCK
-                    this.resolvers_.erase(it); // POP THE LISTENER
-                    --this.lock_count_; // DECREASE LOCKED COUNT
-
-                    resolve(false); // RETURN FAILURE
-                });
-            }
-        });
-    }
-    
-    /**
-     * @inheritDoc
-     */
-    public try_lock_until(at: Date): Promise<boolean>
-    {
-        // COMPUTE MILLISECONDS TO WAIT
-        let now: Date = new Date();
-        let ms: number = at.getTime() - now.getTime();
-
-        return this.try_lock_for(ms);
-    }
-}
-
-/**
- * @hidden
- */
-interface IResolver
-{
-    (value?: any): void;
-}
-
-=======
     public try_lock(): Promise<boolean>
     {
         return this.mutex_.try_lock();
@@ -182,26 +54,25 @@
         return this.mutex_.unlock();
     }
 
-	/* ---------------------------------------------------------
-		TIMED LOCK
-	--------------------------------------------------------- */
-	/**
-	 * @inheritDoc
-	 */
-	public try_lock_for(ms: number): Promise<boolean>
-	{
-		return this.mutex_.try_lock_for(ms);
-	}
-	
-	/**
-	 * @inheritDoc
-	 */
-	public try_lock_until(at: Date): Promise<boolean>
-	{
-		return this.mutex_.try_lock_until(at);
-	}
+    /* ---------------------------------------------------------
+        TIMED LOCK
+    --------------------------------------------------------- */
+    /**
+     * @inheritDoc
+     */
+    public try_lock_for(ms: number): Promise<boolean>
+    {
+        return this.mutex_.try_lock_for(ms);
+    }
+    
+    /**
+     * @inheritDoc
+     */
+    public try_lock_until(at: Date): Promise<boolean>
+    {
+        return this.mutex_.try_lock_until(at);
+    }
 }
 
->>>>>>> e10123b9
 export type timed_mutex = TimedMutex;
 export const timed_mutex = TimedMutex;