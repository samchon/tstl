﻿/// <reference path="../API.ts" />

namespace std
{
	export class PriorityQueue<T>
	{
		//--------
		// The <i>underlying container</i> for implementing the <i>priority queue</i>.
		//
		// Following standard definition from the C++ committee, the <i>underlying container</i> should be one of
		// {@link Vector} or {@link Deque}, however, I've adopted {@link TreeMultiSet} instead of them. Of course,
		// there are proper reasons for adapting the {@link TreeMultiSet} even violating standard advice.
		//
		// <i>Underlying container</i> of {@link PriorityQueue} must keep a condition; the highest (or lowest)
		// element must be placed on the terminal node for fast retrieval and deletion. To keep the condition with
		// {@link Vector} or {@link Deque}, lots of times will only be spent for re-arranging elements. It calls
		// rearrangement functions like <i>make_heap</i>, <i>push_heap</i> and <i>pop_head</i> for rearrangement.
		//
		// However, the {@link TreeMultiSet} container always keeps arrangment automatically without additional
		// operations and it even meets full criteria of {@link PriorityQueue}. Those are the reason why I've adopted
		// {@link TreeMultiSet} as the <i>underlying container</i> of {@link PriorityQueue}.
		//--------
		/**
		 * @hidden
		 */
		private source_: TreeMultiSet<T>;

		/* ---------------------------------------------------------
			CONSTURCTORS
		--------------------------------------------------------- */
		public constructor();
		public constructor(comp: (x: T, y: T) => boolean);

		public constructor(obj: PriorityQueue<T>);
		public constructor(first: Readonly<IForwardIterator<T>>, last: Readonly<IForwardIterator<T>>);
		public constructor(first: Readonly<IForwardIterator<T>>, last: Readonly<IForwardIterator<T>>, comp: (x: T, y: T) => boolean);

		public constructor(...args: any[])
		{
			// DECLARE MEMBERS
			let comp: (x: T, y: T) => boolean = std.less;
			let post_process: () => void = null;

			//----
			// INITIALIZE MEMBERS AND POST-PROCESS
			//----
			// BRANCH - METHOD OVERLOADINGS
			if (args.length == 1 && args[0] instanceof PriorityQueue)
			{
				let obj: PriorityQueue<T> = args[0];
				
				comp = obj.source_.key_comp();
				post_process = () => 
				{
					let first = obj.source_.begin();
					let last = obj.source_.end();

					this.source_.assign(first, last);
				};
			}
			else if (args.length >= 2 && args[0].next instanceof Function && args[1].next instanceof Function)
			{
				// FUNCTION TEMPLATE
				if (args.length == 3)	comp = args[2];

				post_process = () =>
				{
					// RANGE CONSTRUCTOR
					let first: Readonly<IForwardIterator<T>> = args[0]; // PARAMETER 1
					let last: Readonly<IForwardIterator<T>> = args[1]; // PARAMETER 2

					this.source_.assign(first, last);
				};
			}
			else if (args.length == 1)
				comp = args[0];

			//----
			// DO PROCESS
			//----
			// CONSTRUCT CONTAINER
			this.source_ = new std.TreeMultiSet<T>(comp);

			// ACT POST-PROCESS
			if (post_process != null)
				post_process();
		}

		public swap(obj: PriorityQueue<T>): void
		{
<<<<<<< HEAD
			this.container_.swap(obj.container_);
=======
			this.source_.swap(obj.source_);
>>>>>>> 0ca4b5d4
		}

		/* ---------------------------------------------------------
			ACCESSORS
		--------------------------------------------------------- */
		public size(): number
		{
			return this.source_.size();
		}

		public empty(): boolean
		{
			return this.source_.empty();
		}

		public value_comp(): (x: T, y: T) => boolean
		{
			return this.source_.value_comp();
		}

		public value_comp(): (x: T, y: T) => boolean
		{
			return this.container_.value_comp();
		}

		/* ---------------------------------------------------------
			ELEMENTS I/O
		--------------------------------------------------------- */
		public top(): T
		{
			return this.source_.begin().value;
		}

		public push(val: T): void
		{
			this.source_.insert(val);
		}

		public pop(): void
		{
<<<<<<< HEAD
			this.container_.erase(this.container_.begin());
=======
			this.source_.erase(this.source_.begin());
>>>>>>> 0ca4b5d4
		}
	}
}<|MERGE_RESOLUTION|>--- conflicted
+++ resolved
@@ -88,11 +88,7 @@
 
 		public swap(obj: PriorityQueue<T>): void
 		{
-<<<<<<< HEAD
-			this.container_.swap(obj.container_);
-=======
 			this.source_.swap(obj.source_);
->>>>>>> 0ca4b5d4
 		}
 
 		/* ---------------------------------------------------------
@@ -113,11 +109,6 @@
 			return this.source_.value_comp();
 		}
 
-		public value_comp(): (x: T, y: T) => boolean
-		{
-			return this.container_.value_comp();
-		}
-
 		/* ---------------------------------------------------------
 			ELEMENTS I/O
 		--------------------------------------------------------- */
@@ -133,11 +124,7 @@
 
 		public pop(): void
 		{
-<<<<<<< HEAD
-			this.container_.erase(this.container_.begin());
-=======
 			this.source_.erase(this.source_.begin());
->>>>>>> 0ca4b5d4
 		}
 	}
 }