--- conflicted
+++ resolved
@@ -382,15 +382,11 @@
 		 */
 		public swap(obj: TreeMap<Key, T>): void
 		{
-<<<<<<< HEAD
-			this._Swap(obj);
-=======
 			// SWAP CONTENTS
 			super.swap(obj);
 
 			// SWAP RB-TREE
 			[this.tree_["source_"], obj.tree_["source_"]] = [obj.tree_["source_"], this.tree_["source_"]];
->>>>>>> c63fa047
 			[this.tree_, obj.tree_] = [obj.tree_, this.tree_];
 		}
 	}
