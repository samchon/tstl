/// <reference path="../../API.ts" />

namespace std.base
{
	/**
	 * Bi-directional iterator.
	 *
	 * {@link Iterator Bidirectional iterators} are iterators that can be used to access the sequence of elements 
	 * in a range in both directions (towards the end and towards the beginning).
	 *
	 * All {@link IArrayIterator random-access iterators} are also valid {@link Iterrator bidirectional iterators}. 
	 *
	 * There is not a single type of {@link Iterator bidirectional iterator}: {@link Container Each container} 
	 * may define its own specific iterator type able to iterate through it and access its elements.
	 *
	 * <a href="http://samchon.github.io/tstl/images/class_diagram/abstract_containers.png" target="_blank"> 
	 * <img src="http://samchon.github.io/tstl/images/class_diagram/abstract_containers.png" style="max-width: 100%" /></a>
	 *
	 * @reference http://www.cplusplus.com/reference/iterator/BidirectionalIterator
	 * @author Jeongho Nam <http://samchon.org>
	 */
	export abstract class Iterator<T> 
		implements IBidirectionalIterator<T>, IComparable<Iterator<T>>
	{
		/* ---------------------------------------------------------
			MOVERS
		--------------------------------------------------------- */
		/**
		 * Get iterator to previous element.
		 * 
		 * If current iterator is the first item(equal with {@link Container.begin Container.begin()}), 
		 * returns {@link Container.end Container.end()}.
		 *
		 * @return An iterator of the previous item. 
		 */
		public abstract prev(): Iterator<T>;

		/**
		 * Get iterator to next element.
		 * 
		 * If current iterator is the last item, returns {@link Container.end Container.end()}.
		 *
		 * @return An iterator of the next item.
		 */
		public abstract next(): Iterator<T>;

		/**
		 * Advances the {@link Iterator} by <i>n</i> element positions.
		 *
		 * @param n Number of element positions to advance.
		 * @return An advanced iterator.
		 */
		public abstract advance(n: number): Iterator<T>;

		/* ---------------------------------------------------------
			ACCESSORS
		--------------------------------------------------------- */
		/**
		 * Get source container.
		 *
		 * Get source container of this iterator is directing for.
		 */
		public abstract source(): Container<T>;

		/**
		 * Whether an iterator is equal with the iterator.
		 * 
		 * Compare two iterators and returns whether they are equal or not.
		 *
		 * #### Note
		 * Iterator's {@link equals equals()} only compare souce container and index number.
		 * 
		 * Although elements in a pair, key and value are {@link equal_to equal_to}, if the source map or
		 * index number is different, then the {@link equals equals()} will return false. If you want to
		 * compare the elements of a pair, compare them directly by yourself.
		 *
		 * @param obj An iterator to compare
		 * @return Indicates whether equal or not.
		 */
		public abstract equals(obj: Iterator<T>): boolean;
		
		/**
		 * Get value of the iterator is pointing.
		 * 
		 * @return A value of the iterator.
		 */
		public abstract get value(): T; // TS2.0 New Feature

		public abstract swap(obj: Iterator<T>): void;
	}
<<<<<<< HEAD
=======
}

namespace std.base
{
	/**
	 * This class reverses the direction in which a bidirectional or random-access iterator iterates through a range.
	 * 
	 * A copy of the original iterator (the {@link Iterator base iterator}) is kept internally and used to reflect 
	 * the operations performed on the {@link ReverseIterator}: whenever the {@link ReverseIterator} is incremented, its 
	 * {@link Iterator base iterator} is decreased, and vice versa. A copy of the {@link Iterator base iterator} with the 
	 * current state can be obtained at any time by calling member {@link base}.
	 * 
	 * Notice however that when an iterator is reversed, the reversed version does not point to the same element in 
	 * the range, but to <b>the one preceding it</b>. This is so, in order to arrange for the past-the-end element of a 
	 * range: An iterator pointing to a past-the-end element in a range, when reversed, is pointing to the last element 
	 * (not past it) of the range (this would be the first element of the reversed range). And if an iterator to the 
	 * first element in a range is reversed, the reversed iterator points to the element before the first element (this 
	 * would be the past-the-end element of the reversed range).
	 * 
	 * <a href="http://samchon.github.io/tstl/images/class_diagram/abstract_containers.png" target="_blank"> 
	 * <img src="http://samchon.github.io/tstl/images/class_diagram/abstract_containers.png" style="max-width: 100%" /></a>
	 * 
	 * @reference http://www.cplusplus.com/reference/iterator/reverse_iterator
	 * @author Jeongho Nam <http://samchon.org>
	 */
	export abstract class ReverseIterator<T, Source extends Container<T>, Base extends Iterator<T>, This extends ReverseIterator<T, Source, Base, This>>
		extends Iterator<T>
		implements IComparable<ReverseIterator<T, Source, Base, This>>
	{
		/**
		 * @hidden
		 */
		protected base_: Base;

		/* ---------------------------------------------------------
			CONSTRUCTORS
		--------------------------------------------------------- */
		/**
		 * Construct from base iterator.
		 * 
		 * @param base A reference of the base iterator, which iterates in the opposite direction.
		 */
		protected constructor(base: Base)
		{
			super();
			
			this.base_ = base.prev() as Base;
		}

		// CREATE A NEW OBJECT WITH SAME (DERIVED) TYPE
		/**
		 * @hidden
		 */
		protected abstract _Create_neighbor(base: Base): This;

		/* ---------------------------------------------------------
			ACCESSORS
		--------------------------------------------------------- */
		public source(): Source
		{
			return this.base_.source() as Source;
		}

		/**
		 * Return base iterator.
		 * 
		 * Return a reference of the base iteraotr.
		 * 
		 * The base iterator is an iterator of the same type as the one used to construct the {@link ReverseIterator}, 
		 * but pointing to the element next to the one the {@link ReverseIterator} is currently pointing to 
		 * (a {@link ReverseIterator} has always an offset of -1 with respect to its base iterator).
		 * 
		 * @return A reference of the base iterator, which iterates in the opposite direction.
		 */
		public base(): Base
		{
			return this.base_.next() as Base;
		}
		
		/**
		 * Get value of the iterator is pointing.
		 * 
		 * @return A value of the reverse iterator.
		 */
		public get value(): T
		{
			return this.base_.value;
		}

		/* ---------------------------------------------------------
			MOVERS
		--------------------------------------------------------- */
		/**
		 * @inheritdoc
		 */
		public prev(): This
		{
			return this._Create_neighbor(this.base_);
		}

		/**
		 * @inheritdoc
		 */
		public next(): This
		{
			return this._Create_neighbor(this.base().prev() as Base);
		}

		/**
		 * @inheritdoc
		 */
		public advance(n: number): This
		{
			return this._Create_neighbor(this.base().advance(-n) as Base);
		}

		/* ---------------------------------------------------------
			COMPARES
		--------------------------------------------------------- */
		/**
		 * @inheritdoc
		 */
		public equals(obj: This): boolean
		{
			return this.base_.equals(obj.base_);
		}

		/**
		 * @inheritdoc
		 */
		public swap(obj: This): void
		{
			this.base_.swap(obj.base_);
		}
	}
>>>>>>> c63fa047
}<|MERGE_RESOLUTION|>--- conflicted
+++ resolved
@@ -88,142 +88,4 @@
 
 		public abstract swap(obj: Iterator<T>): void;
 	}
-<<<<<<< HEAD
-=======
-}
-
-namespace std.base
-{
-	/**
-	 * This class reverses the direction in which a bidirectional or random-access iterator iterates through a range.
-	 * 
-	 * A copy of the original iterator (the {@link Iterator base iterator}) is kept internally and used to reflect 
-	 * the operations performed on the {@link ReverseIterator}: whenever the {@link ReverseIterator} is incremented, its 
-	 * {@link Iterator base iterator} is decreased, and vice versa. A copy of the {@link Iterator base iterator} with the 
-	 * current state can be obtained at any time by calling member {@link base}.
-	 * 
-	 * Notice however that when an iterator is reversed, the reversed version does not point to the same element in 
-	 * the range, but to <b>the one preceding it</b>. This is so, in order to arrange for the past-the-end element of a 
-	 * range: An iterator pointing to a past-the-end element in a range, when reversed, is pointing to the last element 
-	 * (not past it) of the range (this would be the first element of the reversed range). And if an iterator to the 
-	 * first element in a range is reversed, the reversed iterator points to the element before the first element (this 
-	 * would be the past-the-end element of the reversed range).
-	 * 
-	 * <a href="http://samchon.github.io/tstl/images/class_diagram/abstract_containers.png" target="_blank"> 
-	 * <img src="http://samchon.github.io/tstl/images/class_diagram/abstract_containers.png" style="max-width: 100%" /></a>
-	 * 
-	 * @reference http://www.cplusplus.com/reference/iterator/reverse_iterator
-	 * @author Jeongho Nam <http://samchon.org>
-	 */
-	export abstract class ReverseIterator<T, Source extends Container<T>, Base extends Iterator<T>, This extends ReverseIterator<T, Source, Base, This>>
-		extends Iterator<T>
-		implements IComparable<ReverseIterator<T, Source, Base, This>>
-	{
-		/**
-		 * @hidden
-		 */
-		protected base_: Base;
-
-		/* ---------------------------------------------------------
-			CONSTRUCTORS
-		--------------------------------------------------------- */
-		/**
-		 * Construct from base iterator.
-		 * 
-		 * @param base A reference of the base iterator, which iterates in the opposite direction.
-		 */
-		protected constructor(base: Base)
-		{
-			super();
-			
-			this.base_ = base.prev() as Base;
-		}
-
-		// CREATE A NEW OBJECT WITH SAME (DERIVED) TYPE
-		/**
-		 * @hidden
-		 */
-		protected abstract _Create_neighbor(base: Base): This;
-
-		/* ---------------------------------------------------------
-			ACCESSORS
-		--------------------------------------------------------- */
-		public source(): Source
-		{
-			return this.base_.source() as Source;
-		}
-
-		/**
-		 * Return base iterator.
-		 * 
-		 * Return a reference of the base iteraotr.
-		 * 
-		 * The base iterator is an iterator of the same type as the one used to construct the {@link ReverseIterator}, 
-		 * but pointing to the element next to the one the {@link ReverseIterator} is currently pointing to 
-		 * (a {@link ReverseIterator} has always an offset of -1 with respect to its base iterator).
-		 * 
-		 * @return A reference of the base iterator, which iterates in the opposite direction.
-		 */
-		public base(): Base
-		{
-			return this.base_.next() as Base;
-		}
-		
-		/**
-		 * Get value of the iterator is pointing.
-		 * 
-		 * @return A value of the reverse iterator.
-		 */
-		public get value(): T
-		{
-			return this.base_.value;
-		}
-
-		/* ---------------------------------------------------------
-			MOVERS
-		--------------------------------------------------------- */
-		/**
-		 * @inheritdoc
-		 */
-		public prev(): This
-		{
-			return this._Create_neighbor(this.base_);
-		}
-
-		/**
-		 * @inheritdoc
-		 */
-		public next(): This
-		{
-			return this._Create_neighbor(this.base().prev() as Base);
-		}
-
-		/**
-		 * @inheritdoc
-		 */
-		public advance(n: number): This
-		{
-			return this._Create_neighbor(this.base().advance(-n) as Base);
-		}
-
-		/* ---------------------------------------------------------
-			COMPARES
-		--------------------------------------------------------- */
-		/**
-		 * @inheritdoc
-		 */
-		public equals(obj: This): boolean
-		{
-			return this.base_.equals(obj.base_);
-		}
-
-		/**
-		 * @inheritdoc
-		 */
-		public swap(obj: This): void
-		{
-			this.base_.swap(obj.base_);
-		}
-	}
->>>>>>> c63fa047
 }