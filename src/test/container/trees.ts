--- conflicted
+++ resolved
@@ -6,7 +6,6 @@
 export function test_trees(): void
 {
     _Test_tree_set(new std.TreeSet<number>());
-<<<<<<< HEAD
     _Test_tree_set(new std.experimental.FlatSet<number>());
     _Test_tree_set(new std.TreeMultiSet<number>());
     _Test_tree_set(new std.experimental.FlatMultiSet<number>());
@@ -15,11 +14,6 @@
     _Test_tree_map(new std.experimental.FlatMap<number, number>());
     _Test_tree_map(new std.TreeMultiMap<number, number>());
     _Test_tree_map(new std.experimental.FlatMultiMap<number, number>());
-=======
-    _Test_tree_set(new std.TreeMultiSet<number>());
-    _Test_tree_map(new std.TreeMap<number, number>());
-    _Test_tree_map(new std.TreeMultiMap<number, number>());
->>>>>>> e10123b9
 
     _Test_tree_set_inserts_and_erases();
     _Test_bounds();
@@ -29,23 +23,6 @@
 {
     for (let k = 0; k < 1000; ++k)
     {
-<<<<<<< HEAD
-        let s = new std.TreeSet();
-        for (let i = 0; i < 100; ++i)
-            s.insert(Math.floor(Math.random() * 10000));
-
-        for (let it = s.begin(); it !== s.end(); it = it.next())
-            if (s.has(it.value) === false)
-                console.log("something wrong.");
-
-        while (!s.empty())
-        {
-            let advance = Math.floor(Math.random() * s.size());
-            let it = std.advance(s.begin(), advance);
-
-            s.erase(it);
-            if (s.has(it.value))
-=======
         let set: std.TreeSet<number> = new std.TreeSet();
         for (let i = 0; i < 100; ++i)
             set.insert(std.randint(0, 10000));
@@ -61,31 +38,22 @@
 
             set.erase(it);
             if (set.has(it.value))
->>>>>>> e10123b9
                 console.log("something wrong.");
         }
     }
 }
 
-<<<<<<< HEAD
 function _Test_tree_set<Unique extends boolean, 
         Source extends std.base.ITreeSet<number, Unique, Source, IteratorT, ReverseT>,
         IteratorT extends std.base.ISetIterator<number, Unique, Source, IteratorT, ReverseT>,
         ReverseT extends std.base.ISetReverseIterator<number, Unique, Source, IteratorT, ReverseT>>
-=======
-function _Test_tree_set<Unique extends boolean, Source extends std.base.SetContainer<number, Unique, Source>>
->>>>>>> e10123b9
     (set: Source): void
 {
     for (let i: number = 0; i < 1000; ++i)
         set.push(Math.floor(Math.random() * 100));
 
     // VALIDATE SORTING
-<<<<<<< HEAD
     if (std.is_sorted(set.begin() as Temporary, set.end()) === false)
-=======
-    if (std.is_sorted(set.begin(), set.end()) === false)
->>>>>>> e10123b9
         throw new std.DomainError("Order of TreeSet or TreeMultiSet is wrong.");
 
     // VALIDATE FIND
@@ -93,11 +61,7 @@
     {
         let val: number = Math.floor(Math.random() * 100);
 
-<<<<<<< HEAD
         let alg_it = std.find(set.begin() as Temporary, set.end(), val);
-=======
-        let alg_it = std.find(set.begin(), set.end(), val);
->>>>>>> e10123b9
         let set_it = set.find(val);
 
         if (alg_it === set.end())
@@ -110,25 +74,17 @@
     }
 }
 
-<<<<<<< HEAD
 function _Test_tree_map<Unique extends boolean, 
         Source extends std.base.ITreeMap<number, number, Unique, Source, IteratorT, ReverseT>,
         IteratorT extends std.base.IMapIterator<number, number, Unique, Source, IteratorT, ReverseT>,
         ReverseT extends std.base.IMapReverseIterator<number, number, Unique, Source, IteratorT, ReverseT>>
-=======
-function _Test_tree_map<Unique extends boolean, Source extends std.base.ITreeMap<number, number, Unique, Source>>
->>>>>>> e10123b9
     (map: Source): void
 {
     for (let i: number = 0; i < 1000; ++i)
         map.push(std.make_pair(Math.floor(Math.random() * 100), 0));
 
     // VALIDATE SORTING
-<<<<<<< HEAD
     if (std.is_sorted(map.begin() as Temporary, map.end()) === false)
-=======
-    if (std.is_sorted(map.begin(), map.end()) === false)
->>>>>>> e10123b9
         throw new std.DomainError("Order of TreeMap or TreeMultiMap is wrong.");
 
     // VALIDATE FIND
@@ -136,11 +92,7 @@
     {
         let val: number = Math.floor(Math.random() * 100);
 
-<<<<<<< HEAD
         let alg_it = std.find_if(map.begin() as Temporary, map.end(), (entry: std.Entry<number, number>) =>
-=======
-        let alg_it = std.find_if(map.begin(), map.end(), (entry: std.Entry<number, number>) =>
->>>>>>> e10123b9
             {
                 return val === entry.first;
             });
