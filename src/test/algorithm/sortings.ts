import * as std from "../../index";

import { Cube } from "../structures/Cube";

export function test_sortings(): void
{
    _Test_atomic_sorting();
    _Test_object_sorting();
}

function _Test_atomic_sorting(): void
{
    let array: Array<number> = new Array<number>();
    for (let i: number = 1; i <= 15; ++i)
        for (let j: number = 0; j < 3; ++j)
            array.push(i);

    std.shuffle(std.begin(array), std.end(array));
    std.stable_sort(std.begin(array), std.end(array));
    
    if (std.is_sorted(std.begin(array), std.end(array)) === false)
        throw new std.DomainError("Wrong sorting in atoms.");
}

function _Test_object_sorting(): void
{
<<<<<<< HEAD
    //----
    // CONSTRUCT ITEMS
    //----
    let cubes: std.Deque<Cube> = new std.Deque<Cube>();
    for (let i: number = 0; i < 20; ++i)
        cubes.push_back(new Cube());

    //----
    // SORT BY Cube.less()
    //----
    // DO SORT
    std.sort(cubes.begin(), cubes.end());
    
    // VALIDATION
    if (std.is_sorted(cubes.begin(), cubes.end()) === false)
        throw new std.DomainError("Wrong sorting in objects.");

    //----
    // SORT BY inline function
    //----
    // DECLARE INLINE FUNCTION
    let inline_function = function (left: Cube, right: Cube): boolean
    {
        if (left.x !== right.x) return left.x < right.x;
        else if (left.y !== right.y) return left.y < right.y;
        else return left.z < right.z;
    };

    // DO SORT
    std.sort(cubes.begin(), cubes.end(), inline_function);

    // VALIDATION
    if (std.is_sorted(cubes.begin(), cubes.end(), inline_function) === false)
        throw new std.DomainError("Wrong sorting in objects.");
=======
	//----
	// CONSTRUCT ITEMS
	//----
	let cubes: std.Deque<Cube> = new std.Deque<Cube>();
	for (let i: number = 0; i < 1000; ++i)
		cubes.push_back(new Cube());

	//----
	// SORT BY Cube.less
	//----
	// DO SORT
	std.sort(cubes.begin(), cubes.end());
	
	// VALIDATION
	if (std.is_sorted(cubes.begin(), cubes.end()) === false)
		throw new std.DomainError("Wrong sorting in objects.");

	//----
	// SORT BY inline function
	//----
	// DECLARE INLINE FUNCTION
	let inline_function = (cx: Cube, cy: Cube) =>
	{
		if (cx.x !== cy.x) return cx.x < cy.x;
		else if (cx.y !== cy.y) return cx.y < cy.y;
		else return cx.z < cy.z;
	};

	// DO SORT
	std.sort(cubes.begin(), cubes.end(), inline_function);

	// VALIDATION
	if (std.is_sorted(cubes.begin(), cubes.end(), inline_function) === false)
		throw new std.DomainError("Wrong sorting in objects.");
>>>>>>> 758b1a96
}<|MERGE_RESOLUTION|>--- conflicted
+++ resolved
@@ -24,16 +24,15 @@
 
 function _Test_object_sorting(): void
 {
-<<<<<<< HEAD
     //----
     // CONSTRUCT ITEMS
     //----
     let cubes: std.Deque<Cube> = new std.Deque<Cube>();
-    for (let i: number = 0; i < 20; ++i)
+    for (let i: number = 0; i < 1000; ++i)
         cubes.push_back(new Cube());
 
     //----
-    // SORT BY Cube.less()
+    // SORT BY Cube.less
     //----
     // DO SORT
     std.sort(cubes.begin(), cubes.end());
@@ -46,11 +45,11 @@
     // SORT BY inline function
     //----
     // DECLARE INLINE FUNCTION
-    let inline_function = function (left: Cube, right: Cube): boolean
+    let inline_function = (cx: Cube, cy: Cube) =>
     {
-        if (left.x !== right.x) return left.x < right.x;
-        else if (left.y !== right.y) return left.y < right.y;
-        else return left.z < right.z;
+        if (cx.x !== cy.x) return cx.x < cy.x;
+        else if (cx.y !== cy.y) return cx.y < cy.y;
+        else return cx.z < cy.z;
     };
 
     // DO SORT
@@ -59,40 +58,4 @@
     // VALIDATION
     if (std.is_sorted(cubes.begin(), cubes.end(), inline_function) === false)
         throw new std.DomainError("Wrong sorting in objects.");
-=======
-	//----
-	// CONSTRUCT ITEMS
-	//----
-	let cubes: std.Deque<Cube> = new std.Deque<Cube>();
-	for (let i: number = 0; i < 1000; ++i)
-		cubes.push_back(new Cube());
-
-	//----
-	// SORT BY Cube.less
-	//----
-	// DO SORT
-	std.sort(cubes.begin(), cubes.end());
-	
-	// VALIDATION
-	if (std.is_sorted(cubes.begin(), cubes.end()) === false)
-		throw new std.DomainError("Wrong sorting in objects.");
-
-	//----
-	// SORT BY inline function
-	//----
-	// DECLARE INLINE FUNCTION
-	let inline_function = (cx: Cube, cy: Cube) =>
-	{
-		if (cx.x !== cy.x) return cx.x < cy.x;
-		else if (cx.y !== cy.y) return cx.y < cy.y;
-		else return cx.z < cy.z;
-	};
-
-	// DO SORT
-	std.sort(cubes.begin(), cubes.end(), inline_function);
-
-	// VALIDATION
-	if (std.is_sorted(cubes.begin(), cubes.end(), inline_function) === false)
-		throw new std.DomainError("Wrong sorting in objects.");
->>>>>>> 758b1a96
 }