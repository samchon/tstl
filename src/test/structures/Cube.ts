import { randint } from "../../algorithm/random";

export class Cube
{
    // LENGTHS ON EACH DIMENSION
    public width: number;
    public height: number;
    public length: number;

    // CO-ORDINATES
    public x: number;
    public y: number;
    public z: number;

    public constructor();
    public constructor(width: number, height: number, length: number);
    public constructor
        (
            width: number, height: number, length: number,
            x: number, y: number, z: number
        )

<<<<<<< HEAD
    public constructor
        (
            width: number = Math.random() * 10, 
            height: number = Math.random() * 10, 
            length: number = Math.random() * 10,
            x: number = Math.random() * 100, 
            y: number = Math.random() * 100, 
            z: number = Math.random() * 100
        )
    {
        this.width = width;
        this.height = height;
        this.length = length;
=======
	public constructor
		(
			width: number = randint(0, 10), 
			height: number = randint(0, 10),
			length: number = randint(0, 10),
			x: number = randint(0, 100),
			y: number = randint(0, 100), 
			z: number = randint(0, 100)
		)
	{
		this.width = width;
		this.height = height;
		this.length = length;
>>>>>>> 758b1a96

        this.x = x;
        this.y = y;
        this.z = z;
    }

<<<<<<< HEAD
    public get volume(): number
    {
        return this.width * this.height * this.length;
    }
=======
	public get volume(): number
	{
		return this.width * this.height * this.length;
	}

	public less(obj: Cube): boolean
	{
		return Cube.compare_volume(this, obj);
	}
>>>>>>> 758b1a96
}

export namespace Cube
{
    export function compare_volume(x: Cube, y: Cube): boolean
    {
        return x.volume < y.volume;
    }

    export function compare_position(left: Cube, right: Cube): boolean
    {
        if (left.x !== right.x) 
            return left.x < right.x;
        else if (left.y !== right.y) 
            return left.y < right.y;
        else 
            return left.z < right.z;
    }
}<|MERGE_RESOLUTION|>--- conflicted
+++ resolved
@@ -20,57 +20,34 @@
             x: number, y: number, z: number
         )
 
-<<<<<<< HEAD
     public constructor
         (
-            width: number = Math.random() * 10, 
-            height: number = Math.random() * 10, 
-            length: number = Math.random() * 10,
-            x: number = Math.random() * 100, 
-            y: number = Math.random() * 100, 
-            z: number = Math.random() * 100
+            width: number = randint(0, 10), 
+            height: number = randint(0, 10),
+            length: number = randint(0, 10),
+            x: number = randint(0, 100),
+            y: number = randint(0, 100), 
+            z: number = randint(0, 100)
         )
     {
         this.width = width;
         this.height = height;
         this.length = length;
-=======
-	public constructor
-		(
-			width: number = randint(0, 10), 
-			height: number = randint(0, 10),
-			length: number = randint(0, 10),
-			x: number = randint(0, 100),
-			y: number = randint(0, 100), 
-			z: number = randint(0, 100)
-		)
-	{
-		this.width = width;
-		this.height = height;
-		this.length = length;
->>>>>>> 758b1a96
 
         this.x = x;
         this.y = y;
         this.z = z;
     }
 
-<<<<<<< HEAD
     public get volume(): number
     {
         return this.width * this.height * this.length;
     }
-=======
-	public get volume(): number
-	{
-		return this.width * this.height * this.length;
-	}
 
-	public less(obj: Cube): boolean
-	{
-		return Cube.compare_volume(this, obj);
-	}
->>>>>>> 758b1a96
+    public less(obj: Cube): boolean
+    {
+        return Cube.compare_volume(this, obj);
+    }
 }
 
 export namespace Cube
