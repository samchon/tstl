--- conflicted
+++ resolved
@@ -35,18 +35,6 @@
             (this as any).__proto__ = proto;
     }
 
-<<<<<<< HEAD
-	/* ---------------------------------------------------------
-		ACCESSORS
-	--------------------------------------------------------- */
-	/**
-	 * The error name.
-	 */
-	public get name(): string
-	{
-		return this.constructor.name;
-	}
-=======
     /* ---------------------------------------------------------
         ACCESSORS
     --------------------------------------------------------- */
@@ -57,7 +45,6 @@
     {
         return this.constructor.name;
     }
->>>>>>> 6ff0abfd
 
     /**
      * Get error message.
