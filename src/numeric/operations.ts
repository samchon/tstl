--- conflicted
+++ resolved
@@ -8,12 +8,7 @@
  */
 export function gcd(x: number, y: number): number
 {
-<<<<<<< HEAD
-	// TYPE OF Y CAN BE NOT `number` BUT `Number`
-	y = y.valueOf();
-=======
 	y = y.valueOf(); // `Number` to `number`
->>>>>>> c79ae6d9
 	while (y !== 0)
 		[x, y] = [y, x % y];
 	
