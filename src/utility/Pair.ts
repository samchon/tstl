--- conflicted
+++ resolved
@@ -51,29 +51,16 @@
         return equal_to(this.first, pair.first) && equal_to(this.second, pair.second);
     }
 
-<<<<<<< HEAD
     /**
      * @inheritDoc
      */
     public less<U1 extends First, U2 extends Second>(pair: Pair<U1, U2>): boolean
     {
         if (equal_to(this.first, pair.first) === false)
-            return less_fn(this.first, pair.first);
+            return less(this.first, pair.first);
         else
-            return less_fn(this.second, pair.second);
+            return less(this.second, pair.second);
     }
-=======
-	/**
-	 * @inheritDoc
-	 */
-	public less<U1 extends First, U2 extends Second>(pair: Pair<U1, U2>): boolean
-	{
-		if (equal_to(this.first, pair.first) === false)
-			return less(this.first, pair.first);
-		else
-			return less(this.second, pair.second);
-	}
->>>>>>> 758b1a96
 
     /**
      * @inheritDoc
