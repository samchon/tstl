--- conflicted
+++ resolved
@@ -9,11 +9,7 @@
 
   "main": "./lib/tstl.js",
   "typings": "./lib/tstl.d.ts",
-<<<<<<< HEAD
-  "version": "1.5.0-dev.20170416",
-=======
-  "version": "1.4.6",
->>>>>>> b2ebbe0e
+  "version": "1.5.0-dev.20170416-2",
   "devDependencies": {
     "@types/node": "^7.0.8"
   },
