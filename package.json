{
  "name": "tstl",
  "description": "TypeScript-STL (Standard Template Library, migrated from C++)",
  "author": {
    "name": "Jeongho Nam",
    "email": "samchon@samchon.org",
    "url": "http://samchon.org"
  },
<<<<<<< HEAD
  "version": "1.6.2",
=======

  "version": "1.6.3",
>>>>>>> f75f0979
  "main": "./lib/tstl.js",
  "typings": "./lib/tstl.d.ts",
  "scripts": {
    "test": "node lib/test"
  },
  "devDependencies": {
    "@types/node": "^7.0.8"
  },
  "homepage": "https://github.com/samchon/tstl",
  "repository": {
    "type": "git",
    "url": "https://github.com/samchon/tstl.git"
  },
  "bugs": {
    "url": "https://github.com/samchon/tstl/issues"
  },
  "licenses": [
    {
      "type": "BSD-3-Clause",
      "url": "https://opensource.org/licenses/BSD-3-Clause"
    }
  ],
  "keywords": [
    "stl",
    "standard template library",
    "typescript",
    "standard",
    "template",
    "library",
    "container",
    "algorithm",
    "iterator",
    "functional",
    "utility",
    "vector",
    "deque",
    "list",
    "stack",
    "queue",
    "priority_queue",
    "set",
    "multiset",
    "unordered_set",
    "unordered_multiset",
    "map",
    "multimap",
    "unordered_map",
    "unordered_multimap",
    "IComparable",
    "Pair",
    "PriorityQueue",
    "TreeSet",
    "TreeMultiSet",
    "HashSet",
    "HashMultiSet",
    "TreeMap",
    "TreeMultiMap",
    "HashMap",
    "HashMultiMap",
    "mutex",
    "thread",
    "sleep",
    "TimedMutex",
    "SharedMutex",
    "SharedTimedMutex",
    "timed_mutex",
    "shared_mutex",
    "shared_timed_mutex"
  ]
}<|MERGE_RESOLUTION|>--- conflicted
+++ resolved
@@ -6,12 +6,8 @@
     "email": "samchon@samchon.org",
     "url": "http://samchon.org"
   },
-<<<<<<< HEAD
-  "version": "1.6.2",
-=======
 
   "version": "1.6.3",
->>>>>>> f75f0979
   "main": "./lib/tstl.js",
   "typings": "./lib/tstl.d.ts",
   "scripts": {
